--- conflicted
+++ resolved
@@ -99,12 +99,10 @@
         let hotkey = config_manager
             .hotkey_for(&config.name)
             .ok_or_else(|| anyhow!("missing hotkey state for cluster {}", config.name))?;
-<<<<<<< HEAD
         let backup_runtime = config_manager
             .backup_request_for(&config.name)
             .ok_or_else(|| anyhow!("missing backup request state for cluster {}", config.name))?;
         let backup = Arc::new(BackupRequestController::new(backup_runtime));
-=======
         let client_cache = config_manager
             .client_cache_for(&config.name)
             .ok_or_else(|| anyhow!("missing client cache state for cluster {}", config.name))?;
@@ -115,7 +113,6 @@
             backend_auth.clone(),
             REQUEST_TIMEOUT_MS,
         ));
->>>>>>> 72ce0a27
         let proxy = Self {
             cluster: cluster.clone(),
             hash_tag,
