--- conflicted
+++ resolved
@@ -1,10 +1,4 @@
 #![deny(warnings)]
-
-<<<<<<< HEAD
-extern crate byteorder;
-extern crate tokio;
-=======
->>>>>>> 49ac3d80
 #[macro_use(try_ready)]
 extern crate futures;
 #[macro_use]
