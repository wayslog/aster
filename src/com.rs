--- conflicted
+++ resolved
@@ -315,28 +315,17 @@
     rt: Option<u64>,
     wt: Option<u64>,
 ) -> Result<TcpStream, AsError> {
-<<<<<<< HEAD
     use std::os::unix::io::AsRawFd;
     use std::os::unix::io::FromRawFd;
-=======
-    // use std::os::unix::AsRawFd;
-    // use std::os::unix::FromRawFd;
->>>>>>> 45fcee0f
     use std::time::Duration;
 
     let nrt = rt.map(Duration::from_millis);
     let nwt = wt.map(Duration::from_millis);
-<<<<<<< HEAD
     let fd = sock.as_raw_fd();
 
     let nsock = unsafe { std::net::TcpStream::from_raw_fd(fd) };
     std::mem::forget(sock);
 
-=======
-    // let fd = sock.as_raw_fd();
-    // let mut nsock = unsafe { std::net::TcpStream::from_raw_fd(fd) };
-    let mut nsock = std::net::TcpStream::connect::<SocketAddr>(sock.peer_addr().unwrap()).unwrap();
->>>>>>> 45fcee0f
     nsock.set_read_timeout(nrt)?;
     nsock.set_write_timeout(nwt)?;
     let hd = tokio::reactor::Handle::default();
